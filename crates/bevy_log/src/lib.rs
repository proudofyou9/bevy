#[cfg(target_os = "android")]
mod android_tracing;

pub mod prelude {
    #[doc(hidden)]
    pub use bevy_utils::tracing::{
        debug, debug_span, error, error_span, info, info_span, trace, trace_span, warn, warn_span,
    };
}
pub use bevy_utils::tracing::{
    debug, debug_span, error, error_span, info, info_span, trace, trace_span, warn, warn_span,
    Level,
};

use bevy_app::{App, Plugin};
<<<<<<< HEAD
=======
use tracing_log::LogTracer;
>>>>>>> 00c4e22f
#[cfg(feature = "tracing-chrome")]
use tracing_subscriber::fmt::{format::DefaultFields, FormattedFields};
use tracing_subscriber::{prelude::*, registry::Registry, EnvFilter};

/// Adds logging to Apps. This plugin is part of the `DefaultPlugins`. Adding
/// this plugin will setup a collector appropriate to your target platform:
/// * Using [`tracing-subscriber`](https://crates.io/crates/tracing-subscriber) by default,
/// logging to `stdout`.
/// * Using [`android_log-sys`](https://crates.io/crates/android_log-sys) on Android,
/// logging to Android logs.
/// * Using [`tracing-wasm`](https://crates.io/crates/tracing-wasm) in WASM, logging
/// to the browser console.
///
/// You can configure this plugin using the resource [`LogSettings`].
/// ```no_run
/// # use bevy_internal::DefaultPlugins;
/// # use bevy_app::App;
/// # use bevy_log::LogSettings;
/// # use bevy_utils::tracing::Level;
/// fn main() {
///     App::new()
///         .insert_resource(LogSettings {
///             level: Level::DEBUG,
///             filter: "wgpu=error,bevy_render=info".to_string(),
///         })
///         .add_plugins(DefaultPlugins)
///         .run();
/// }
/// ```
///
/// Log level can also be changed using the `RUST_LOG` environment variable.
/// It has the same syntax has the field [`LogSettings::filter`], see [`EnvFilter`].
/// If you define the `RUST_LOG` environment variable, the [`LogSettings`] resource
/// will be ignored.
///
/// If you want to setup your own tracing collector, you should disable this
/// plugin from `DefaultPlugins` with [`App::add_plugins_with`]:
/// ```no_run
/// # use bevy_internal::DefaultPlugins;
/// # use bevy_app::App;
/// # use bevy_log::LogPlugin;
/// fn main() {
///     App::new()
///         .add_plugins_with(DefaultPlugins, |group| group.disable::<LogPlugin>())
///         .run();
/// }
/// ```
#[derive(Default)]
pub struct LogPlugin;

/// LogPlugin settings
pub struct LogSettings {
    /// Filters logs using the [`EnvFilter`] format
    pub filter: String,

    /// Filters out logs that are "less than" the given level.
    /// This can be further filtered using the `filter` setting.
    pub level: Level,
}

impl Default for LogSettings {
    fn default() -> Self {
        Self {
            filter: "wgpu=error".to_string(),
            level: Level::INFO,
        }
    }
}

impl Plugin for LogPlugin {
    fn build(&self, app: &mut App) {
        let default_filter = {
            let settings = app.world.get_resource_or_insert_with(LogSettings::default);
            format!("{},{}", settings.level, settings.filter)
        };
        LogTracer::init().unwrap();
        let filter_layer = EnvFilter::try_from_default_env()
            .or_else(|_| EnvFilter::try_new(&default_filter))
            .unwrap();
        let subscriber = Registry::default().with(filter_layer);

        #[cfg(all(not(target_arch = "wasm32"), not(target_os = "android")))]
        {
            #[cfg(feature = "tracing-chrome")]
            let chrome_layer = {
                let (chrome_layer, guard) = tracing_chrome::ChromeLayerBuilder::new()
                    .name_fn(Box::new(|event_or_span| match event_or_span {
                        tracing_chrome::EventOrSpan::Event(event) => event.metadata().name().into(),
                        tracing_chrome::EventOrSpan::Span(span) => {
                            if let Some(fields) =
                                span.extensions().get::<FormattedFields<DefaultFields>>()
                            {
                                format!("{}: {}", span.metadata().name(), fields.fields.as_str())
                            } else {
                                span.metadata().name().into()
                            }
                        }
                    }))
                    .build();
                app.world.insert_non_send(guard);
<<<<<<< HEAD
                chrome_layer
            };

            #[cfg(feature = "tracing-tracy")]
            let tracy_layer = tracing_tracy::TracyLayer::new();

            let fmt_layer = tracing_subscriber::fmt::Layer::default();
            let subscriber = subscriber.with(fmt_layer);

            #[cfg(feature = "tracing-chrome")]
            let subscriber = subscriber.with(chrome_layer);
            #[cfg(feature = "tracing-tracy")]
            let subscriber = subscriber.with(tracy_layer);
=======
                let subscriber = subscriber.with(chrome_layer);
                bevy_utils::tracing::subscriber::set_global_default(subscriber)
                    .expect("Could not set global default tracing subscriber. If you've already set up a tracing subscriber, please disable LogPlugin from Bevy's DefaultPlugins");
            }
>>>>>>> 00c4e22f

            bevy_utils::tracing::subscriber::set_global_default(subscriber)
                .expect("Could not set global default tracing subscriber. If you've already set up a tracing subscriber, please disable LogPlugin from Bevy's DefaultPlugins");
        }

        #[cfg(target_arch = "wasm32")]
        {
            console_error_panic_hook::set_once();
            let subscriber = subscriber.with(tracing_wasm::WASMLayer::new(
                tracing_wasm::WASMLayerConfig::default(),
            ));
            bevy_utils::tracing::subscriber::set_global_default(subscriber)
                .expect("Could not set global default tracing subscriber. If you've already set up a tracing subscriber, please disable LogPlugin from Bevy's DefaultPlugins");
        }

        #[cfg(target_os = "android")]
        {
            let subscriber = subscriber.with(android_tracing::AndroidLayer::default());
            bevy_utils::tracing::subscriber::set_global_default(subscriber)
                .expect("Could not set global default tracing subscriber. If you've already set up a tracing subscriber, please disable LogPlugin from Bevy's DefaultPlugins");
        }
    }
}<|MERGE_RESOLUTION|>--- conflicted
+++ resolved
@@ -13,10 +13,7 @@
 };
 
 use bevy_app::{App, Plugin};
-<<<<<<< HEAD
-=======
 use tracing_log::LogTracer;
->>>>>>> 00c4e22f
 #[cfg(feature = "tracing-chrome")]
 use tracing_subscriber::fmt::{format::DefaultFields, FormattedFields};
 use tracing_subscriber::{prelude::*, registry::Registry, EnvFilter};
@@ -117,7 +114,6 @@
                     }))
                     .build();
                 app.world.insert_non_send(guard);
-<<<<<<< HEAD
                 chrome_layer
             };
 
@@ -131,12 +127,6 @@
             let subscriber = subscriber.with(chrome_layer);
             #[cfg(feature = "tracing-tracy")]
             let subscriber = subscriber.with(tracy_layer);
-=======
-                let subscriber = subscriber.with(chrome_layer);
-                bevy_utils::tracing::subscriber::set_global_default(subscriber)
-                    .expect("Could not set global default tracing subscriber. If you've already set up a tracing subscriber, please disable LogPlugin from Bevy's DefaultPlugins");
-            }
->>>>>>> 00c4e22f
 
             bevy_utils::tracing::subscriber::set_global_default(subscriber)
                 .expect("Could not set global default tracing subscriber. If you've already set up a tracing subscriber, please disable LogPlugin from Bevy's DefaultPlugins");
